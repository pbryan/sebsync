"""Synchronize Standard Ebooks catalog with local EPUB collection."""

import click
import hashlib
import json
import os
import requests
import time
import xml.etree.ElementTree as ElementTree
import zipfile

from dataclasses import dataclass
from datetime import datetime, timezone
from pathlib import Path
<<<<<<< HEAD
from platformdirs import *
=======
from platformdirs import PlatformDirs
>>>>>>> 85aded69
from requests.auth import HTTPBasicAuth
from shutil import get_terminal_size
from urllib.parse import urlparse


class Status:
    CURRENT = click.style("C", fg="white")
    NEW = click.style("N", fg="green")
    UPDATE = click.style("U", fg="blue")
    REMOVE = click.style("R", fg="yellow")
    OUTDATED = click.style("O", fg="yellow")
    EXTRA = click.style("X", fg="red")
    UNKNOWN = click.style("?", fg="red")


_epilog = f"""
    \b
    Download naming conventions:
    • standard: Standard Ebooks naming (e.g. “edwin-a-abbott_flatland.epub”)
    • sortable: sortable author/title (e.g. “Abbott, Edwin A. - Flatland.epub”)

    \b
    Reported file statuses:
    • {Status.NEW}: new (ebook downloaded to downloads directory)
    • {Status.UPDATE}: update (ebook updated with newer version)
    • {Status.OUTDATED}: outdated (ebook has newer version or was deprecated)
    • {Status.REMOVE}: remove (outdated or deprecated ebook removed)
    • {Status.EXTRA}: extraneous (ebook not found in Standard Ebooks catalog)
    • {Status.UNKNOWN}: unknown (ebook could not be processed)
    • {Status.CURRENT}: current (ebook is up-to-date; displayed in verbose mode)

    A local ebook file is “deprecated” if its identifier has been replaced by a new identifier
    in the Standard Ebooks catalog. This occurs when a book is renamed or substantially
    revised. Its replacement is downloaded as a new ebook.

    See https://github.com/pbryan/sebsync/ for updates, bug reports and answers.
"""


@dataclass
class RemoteEbook:
    """Metadata for ebook in Standard Ebooks OPDS catalog."""

    id: str
    title: str
    author: str
    href: str
    updated: datetime


@dataclass
class LocalEbook:
    """Metadata for ebook in local directory."""

    id: str
    title: str
    path: Path
    modified: datetime
    hexdigest: str


# map type selection to link title in OPDS catalog
type_selector = {
    "compatible": "Recommended compatible epub",
    "kobo": "Kobo Kepub epub",
    "advanced": "Advanced epub",
    "kindle": "Amazon Kindle azw3",
}


local_ebooks: list[LocalEbook] = []

remote_ebooks: dict[str, RemoteEbook] = {}


def echo_status(path: Path, status: str) -> None:
    if not options.quiet:
        click.echo(f"{status} {path}")


def if_exists(path: Path) -> Path | None:
    return path if path.exists() else None


def fromisoformat(text: str) -> datetime:
    """Convert RFC 3339 string into datetime; compatible with Python 3.10."""
    if not text.endswith("Z"):
        raise ValueError("expecting RFC 3339 formatted string")
    d = datetime.fromisoformat(text.rstrip("Z"))
    return datetime(
        d.year, d.month, d.day, d.hour, d.minute, d.second, d.microsecond, timezone.utc
    )


def toisoformat(d: datetime) -> str:
    """Convert Python datetime object to string."""
    if isinstance(d, (datetime)):
        return d.strftime("%Y-%m-%dT%H:%M:%SZ")


def request(**kwargs):
    """Send an HTTP request."""
    if options.debug:
        click.echo(f"{kwargs['method']} {kwargs['url']}", nl=False)
    response = requests.request(**kwargs)
    if options.debug:
        click.echo(f" → {response.status_code} {response.reason}")
    return response


def get_remote_ebooks() -> None:
    """Retrieve Standard Ebooks metadata for EPUBs from the OPDS catalog."""
    ns = {"atom": "http://www.w3.org/2005/Atom", "dc": "http://purl.org/dc/terms/"}
    response = request(
        method="GET",
        url=options.opds,
        stream=True,
        auth=HTTPBasicAuth(options.email, ""),
    )
    response.raw.decode_content = True
    root = ElementTree.parse(response.raw).getroot()
    for entry in root.iterfind(".//atom:entry", ns):
        remote_ebook = RemoteEbook(
            id=entry.find("dc:identifier", ns).text,
            title=entry.find("atom:title", ns).text,
            author=entry.find("atom:author", ns).find("atom:name", ns).text,
            href=entry.find(f".//atom:link[@title='{type_selector[options.type]}']", ns).attrib[
                "href"
            ],
            updated=fromisoformat(entry.find("atom:updated", ns).text),
        )
        remote_ebooks[remote_ebook.id] = remote_ebook
    if not remote_ebooks:
        raise click.ClickException("OPDS catalog download failed. Is email address correct?")
    if options.verbose:
        click.echo(f"Found {len(remote_ebooks)} remote ebooks.")


<<<<<<< HEAD
def get_local_ebooks(local_cache: dict) -> None:
    """Retrieve metadata of Standard EPUBs in the specified directory and subdirectories."""
    if options.type == "kindle":
        # Retrieve the id, title, path, modified date, and hexdigest from our cache file
=======
def get_local_ebooks(index: dict) -> None:
    """Retrieve metadata of Standard EPUBs in the specified directory and subdirectories."""
    if options.type == "kindle":
>>>>>>> 85aded69
        for path in options.books.glob("**/*.azw3"):
            if not path.is_file():
                continue
            try:
<<<<<<< HEAD
                if path.name in local_cache:
                    local_ebook = LocalEbook(
                        id=local_cache[path.name].get("id"),
                        title=local_cache[path.name].get("title"),
                        path=path,
                        modified=fromisoformat(local_cache[path.name].get("modified")),
                        hexdigest=local_cache[path.name].get("hexdigest"),
                    )
                    local_ebooks.append(local_ebook)
                else:
                    hexdigest = calculate_hash(path)
                    for entry in set(local_cache):
                        if local_cache[entry]["hexdigest"] == hexdigest:
                            if options.verbose:
                                click.echo(f"Re-indexing '{entry}' as '{path.name}'")
                            if options.debug:
                                click.echo(local_cache[entry])
                            local_ebook = LocalEbook(
                                id=local_cache[entry].get("id"),
                                title=local_cache[entry].get("title"),
                                path=path,
                                modified=fromisoformat(local_cache[entry].get("modified")),
                                hexdigest=local_cache[entry].get("hexdigest"),
                            )
                            local_ebooks.append(local_ebook)
                            local_cache[path.name] = local_cache[entry]
                            local_cache.pop(entry, None)
            except Exception as e:
                echo_status(path, Status.UNKNOWN)

=======
                hexdigest = calculate_hash(path)
                if hexdigest in index:
                    local_ebook = LocalEbook(
                        id=index[hexdigest].get("id", None),
                        title=index[hexdigest].get("title", None),
                        path=path,
                        modified=fromisoformat(index[hexdigest].get("modified", None)),
                    )
                    local_ebooks.append(local_ebook)
            except Exception:
                echo_status(path, Status.UNKNOWN)
>>>>>>> 85aded69
    else:
        for path in options.books.glob("**/*.epub"):
            if not path.is_file():
                continue
            try:
                with zipfile.ZipFile(path) as zip:
                    with zip.open("META-INF/container.xml") as file:
                        root = ElementTree.parse(file)
                        ns = {"container": "urn:oasis:names:tc:opendocument:xmlns:container"}
                        rootfile = root.find(".//container:rootfile", ns).attrib["full-path"]
                    with zip.open(rootfile) as file:
                        root = ElementTree.parse(file)
                        ns = {
                            "opf": "http://www.idpf.org/2007/opf",
                            "dc": "http://purl.org/dc/elements/1.1/",
                        }
                        metadata = root.find("opf:metadata", ns)
                        id = metadata.find("dc:identifier", ns)
                        if id is None or "standardebooks.org" not in id.text:
                            continue
                        modified = metadata.find(
                            ".//opf:meta[@property='dcterms:modified']", ns
                        )
                        local_ebook = LocalEbook(
                            id=id.text,
                            title=metadata.find(".//dc:title", ns).text,
                            path=path,
                            modified=fromisoformat(modified.text),
<<<<<<< HEAD
                            hexdigest=None,
=======
>>>>>>> 85aded69
                        )
                        local_ebooks.append(local_ebook)
            except Exception:
                echo_status(path, Status.UNKNOWN)
    if options.verbose:
        click.echo(f"Found {len(local_ebooks)} local ebooks.")
    if options.debug:
        click.echo(local_ebooks)


def download_ebook(url: str, path: Path, status: str) -> dict:
    """Download the ebook at the specified URL into the specified path."""
    echo_status(path, status)
    if options.dry_run:
        return
    download = path.with_suffix(".sebsync")
    response = request(method="GET", url=url, stream=True)
    with download.open("wb") as file:
        for chunk in response.iter_content(chunk_size=1 * 1024 * 1024):
            file.write(chunk)
    download.replace(path)
    return response.headers


def calculate_hash(path: Path) -> str:
    """Calculate a SHA-256 hash of a given file."""
    with open(path, "rb") as file:
        hexdigest = hashlib.file_digest(file, "sha256")
    if options.debug:
        click.echo(f"{path.name} -> {hexdigest.hexdigest()}")
    return hexdigest.hexdigest()


def calculate_hash(path: Path) -> str:
    """Calculate a SHA-256 hash of a given file."""
    with open(path, "rb") as file:
        hexdigest = hashlib.file_digest(file, "sha256")
    if options.debug:
        click.echo(f"{path.name} -> {hexdigest.hexdigest()}")
    return hexdigest.hexdigest()


def sortable_author(author: str) -> str:
    """Return the sortable name of the given author."""
    suffixes = {"Jr.", "Sr.", "Esq.", "PhD"}
    split = author.split()
    if len(split) < 2:
        return author
    last = split.pop().rstrip(",")
    suffix = None
    if last in suffixes:
        suffix = last
        last = split.pop()
    result = last
    if split:
        result += f", {' '.join(split)}"
    if suffix:
        result += f", {suffix}"
    return result


def books_are_different(local_ebook: LocalEbook, remote_ebook: RemoteEbook) -> bool:
    """Return if differences are detected between local and remote ebooks."""

    # if metadata has exact modification times, then local is considered current
    if remote_ebook.updated == local_ebook.modified:
        if options.debug:
            click.echo(
                f"'{local_ebook.path.name}' has the same modification date as remote file '{ebook_filename(remote_ebook)}'"
            )
        return False

    stat = local_ebook.path.stat()

    file_modified = datetime.fromtimestamp(stat.st_mtime, timezone.utc)
    if remote_ebook.updated > file_modified:
        if options.debug:
            click.echo(
                f"'{local_ebook.path.name}' is older than remote file '{ebook_filename(remote_ebook)}'"
            )
        return True

    response = request(method="HEAD", url=remote_ebook.href)
    content_length = int(response.headers["Content-Length"])
    if content_length != stat.st_size:
        if options.debug:
            click.echo(
                f"'{local_ebook.path.name}' differs in size from remote file '{ebook_filename(remote_ebook)}'"
            )
        return True

    return False


def ebook_filename(ebook: RemoteEbook) -> str:
    """Return an EPUB file name for remote ebook."""
    replace = {"/": "-", "‘": "'", "’": "'", '"': "'", "“": "'", "”": "'"}
    match options.naming:
        case "standard":
            result = Path(urlparse(ebook.href).path).name
        case "sortable":
            author = sortable_author(ebook.author)
            title = ebook.title.rstrip(".")
            result = f"{author} - {title}.epub"
    for k, v in replace.items():
        result = result.replace(k, v)
    return result


def is_deprecated(local_ebook: LocalEbook) -> bool:
    """Return if the specified book identifier is deprecated."""
    if not local_ebook.id.startswith("url:"):
        raise ValueError("expect identifier to begin with 'url:'")
    response = request(method="HEAD", url=local_ebook.id[4:], allow_redirects=False)
    return (
        response.status_code == 301 and f"url:{response.headers['Location']}" in remote_ebooks
    )


def remove(local_ebook: LocalEbook) -> None:
    """Remove the local ebook from the filesystem."""
    echo_status(local_ebook.path, Status.REMOVE)
    if not options.dry_run:
        local_ebook.path.unlink()


@dataclass
class Options:
    """Command line options."""

    books: Path
    debug: bool
    downloads: Path
    dry_run: bool
    email: str
    force_update: bool
    naming: str
    opds: str
    quiet: bool
    remove: bool
    type: str
    update: bool
    verbose: bool


options: Options = None


context_settings = {
    "max_content_width": get_terminal_size().columns - 2,
}


@click.command(context_settings=context_settings, help=__doc__, epilog=_epilog)
@click.option(
    "--books",
    help="Directory where local books are stored.",
    type=click.Path(exists=True, file_okay=False, dir_okay=True, writable=True, path_type=Path),
    default=if_exists(Path.home() / "Books"),
)
@click.option(
    "--debug",
    is_flag=True,
    hidden=True,
)
@click.option(
    "--downloads",
    help="Directory where new ebooks are downloaded.",
    type=click.Path(exists=True, file_okay=False, dir_okay=True, writable=True, path_type=Path),
    default=if_exists(Path.home() / "Downloads"),
)
@click.option(
    "--dry-run",
    help="Perform a trial run with no changes made.",
    is_flag=True,
)
@click.option(
    "--email",
    help="Email address to authenticate with Standard Ebooks.",
    required=True,
)
@click.option(
    "--force-update",
    help="Force update of all local ebooks (implies --update).",
    is_flag=True,
)
@click.help_option()
@click.option(
    "--naming",
    type=click.Choice(["standard", "sortable"]),
    help="Download file naming convention.",
    default="standard",
)
@click.option(
    "--opds",
    help="URL of Standard Ebooks OPDS catalog.",
    default="https://standardebooks.org/feeds/opds/all",
)
@click.option(
    "--quiet",
    help="Suppress non-error messages.",
    is_flag=True,
)
@click.option(
    "--remove/--no-remove",
    help="Remove outdated or deprecated local ebook files.",
    is_flag=True,
    default=False,
)
@click.option(
    "--type",
    type=click.Choice(list(type_selector.keys())),
    help="EPUB type to download.",
    default="compatible",
)
@click.option(
    "--update/--no-update",
    help="Update existing local ebook files.",
    default=True,
)
@click.option(
    "--verbose",
    help="Increase verbosity.",
    is_flag=True,
)
@click.version_option(package_name="sebsync")
def sebsync(**kwargs):
    global options
    options = Options(**kwargs)

    # --force-update implies --update
    if options.force_update:
        options.update = True

    # --quiet wins over --verbose
    options.verbose = options.verbose and not options.quiet

<<<<<<< HEAD
    local_cache = {}
    if options.type == "kindle":
        # Use a local cache for storing ebook metadata
        cache_dir = user_cache_dir(appname="sebsync")
        cachefile = Path(cache_dir, "sebsync_index")

        if cachefile.exists() and cachefile.is_file():
            if options.debug:
                click.echo(f"Cache found at {cachefile}")
            with open(cachefile, "r") as f:
                local_cache = json.load(f)

        if options.verbose:
            click.echo(f"Found {len(local_cache)} books in the cache.")

    get_remote_ebooks()
    get_local_ebooks(local_cache)
=======
    index = {}
    if options.type == "kindle":
        dirs = PlatformDirs(appname="sebsync")
        indexfile = Path(dirs.user_cache_dir, "sebsync_index")
        if indexfile.exists() and indexfile.is_file():
            if options.debug:
                click.echo(f"Index found at {indexfile}")
            with open(indexfile, "r") as f:
                index = json.load(f)
        if options.verbose:
            click.echo(f"Found {len(index)} books in the index.")

    get_remote_ebooks()
    get_local_ebooks(index)
>>>>>>> 85aded69

    for remote_ebook in remote_ebooks.values():
        matching_local_ebooks = [b for b in local_ebooks if b.id == remote_ebook.id]
        download_new = True
        if matching_local_ebooks:
            for local_ebook in matching_local_ebooks:
                if options.update:
                    download_new = False
                    if options.force_update or books_are_different(local_ebook, remote_ebook):
                        old_hexdigest = calculate_hash(local_ebook.path)
                        download_ebook(remote_ebook.href, local_ebook.path, Status.UPDATE)
                        if options.type == "kindle" and not options.dry_run:
<<<<<<< HEAD
                            local_cache[local_ebook.path.name] = {
=======
                            new_hexdigest = calculate_hash(local_ebook.path)
                            index[new_hexdigest] = {
>>>>>>> 85aded69
                                "id": remote_ebook.id,
                                "title": remote_ebook.title,
                                "modified": remote_ebook.updated,
                            }
<<<<<<< HEAD
=======
                            # When forcing an update, the old file and new download may have the same hexdigest;
                            # only remove the old entry from the index when hexdigests are different
                            if old_hexdigest != new_hexdigest:
                                index.pop(old_hexdigest, None)
>>>>>>> 85aded69
                    elif options.verbose:
                        echo_status(local_ebook.path, Status.CURRENT)
                else:
                    if books_are_different(local_ebook, remote_ebook):
                        if options.remove:
                            hexdigest = calculate_hash(local_ebook.path)
                            remove(local_ebook)
                            if options.type == "kindle" and not options.dry_run:
<<<<<<< HEAD
                                local_cache.pop(local_ebook.path.name, None)

=======
                                index.pop(hexdigest, None)
>>>>>>> 85aded69
                        else:
                            echo_status(local_ebook.path, Status.OUTDATED)
                    else:
                        download_new = False  # at least one local ebook already matches
                        if options.verbose:
                            echo_status(local_ebook.path, Status.CURRENT)
        if download_new:
            path = options.downloads / ebook_filename(remote_ebook)
            download_ebook(remote_ebook.href, path, Status.NEW)
<<<<<<< HEAD
            if options.type == "kindle":
                hexdigest = calculate_hash(path)
                download_already_exists = False
                for title in local_cache:
                    # If the hexdigest of the downloaded file matches an existing entry,
                    # then we've seen this book before
                    if local_cache[title].get("hexdigest") == hexdigest:
                        cache_entry_path = local_cache[title].get("path")

                        # Check to see if the book we've seen before is still present
                        if (
                            cache_entry_path
                            and cache_entry_path.exists()
                            and cache_entry_path.is_file()
                        ):
                            click.echo(f"{path.name} is the same as existing file {title}!")
                            download_already_exists = True
                if not options.dry_run:
                    # If the book we saw before is still present, remove it
                    if download_already_exists:
                        path.unlink()

                    # Otherwise, add it to our local index
                    else:
                        local_cache[path.name] = {
                            "id": remote_ebook.id,
                            "title": remote_ebook.title,
                            "modified": remote_ebook.updated,
                            "hexdigest": hexdigest,
                        }
=======
            if options.type == "kindle" and not options.dry_run:
                downloaded_hexdigest = calculate_hash(path)
                index[downloaded_hexdigest] = {
                    "id": remote_ebook.id,
                    "title": remote_ebook.title,
                    "modified": remote_ebook.updated,
                }
>>>>>>> 85aded69

    for local_ebook in local_ebooks:
        if local_ebook.id not in remote_ebooks:
            if is_deprecated(local_ebook):
                if options.remove:
                    hexdigest = calculate_hash(local_ebook.path)
                    remove(local_ebook)
                    if options.type == "kindle" and not options.dry_run:
<<<<<<< HEAD
                        local_cache.pop(local_ebook.path.name, None)
=======
                        index.pop(hexdigest, None)
>>>>>>> 85aded69
                else:
                    echo_status(local_ebook.path, Status.OUTDATED)
            else:
                echo_status(local_ebook.path, Status.EXTRA)

    if options.type == "kindle":
<<<<<<< HEAD
        # Remove titles from the cache if they don't exist locally;
        # first create a list of all the local titles
        local_titles = {}

        if options.type == "kindle":
            stored_files = options.books.glob("**/*.azw3")
            downloaded_files = options.downloads.glob("**/*.azw3")
        else:
            stored_files = options.books.glob("**/*.epub")
            downloaded_files = options.downloads.glob("**/*.epub")

        for path in stored_files:
            if not path.is_file():
                continue
            local_titles[path.name] = {"hexdigest": calculate_hash(path)}

        for path in downloaded_files:
            if not path.is_file():
                continue
            local_titles[path.name] = {"hexdigest": calculate_hash(path)}

        # Check each of the titles in the local cache to see if they exist locally;
        # if not, remove the title from the cache
        if not options.dry_run:
            for title in local_titles:
                for cache_title in set(local_cache):
                    if (
                        local_cache[cache_title]["hexdigest"]
                        == local_titles[title]["hexdigest"]
                        and cache_title != title
                    ):
                        local_cache[title] = local_cache[cache_title]
                        if options.verbose:
                            click.echo(f"Added '{title}' to the local cache.")
                        if options.debug:
                            click.echo(local_cache[title])
                        local_cache.pop(cache_title)
                        if options.verbose:
                            click.echo(f"Removed '{cache_title}' from local cache.")

            for title in list(local_cache):
                if title not in set(local_titles):
                    local_cache.pop(title, None)
                    if options.verbose:
                        click.echo(f"Removed '{title}' from local cache.")

        os.makedirs(cache_dir, exist_ok=True)
        with open(cachefile, "w") as f:
            # JSON can't serialize datetime objects, so they have to be converted to ISO formatted strings
            json.dump(local_cache, f, default=toisoformat)
            if options.debug:
                click.echo(f"Saved cache to {cachefile}.")
=======
        # Generate an inventory of local files from the library and downloads directories
        local_files = set()
        for path in options.books.glob("**/*.azw3"):
            if not path.is_file():
                continue
            local_files.add(calculate_hash(path))
        if options.downloads != options.books:
            for path in options.downloads.glob("**/*.azw3"):
                if not path.is_file():
                    continue
                local_files.add(calculate_hash(path))

        # Ensure the index reflects the current library by pruning entries that don't exist locally
        index_orphans = set(index) - local_files
        for hexdigest in index_orphans:
            index.pop(hexdigest, None)
            if options.debug:
                click.echo(
                    f"'{hexdigest}' doesn't match any local files; removing from the index."
                )

        # Save the index
        os.makedirs(dirs.user_cache_dir, exist_ok=True)
        with open(indexfile, "w") as f:
            # JSON can't serialize datetime objects, so they have to be converted to ISO formatted strings
            json.dump(index, f, default=toisoformat)
            if options.debug:
                click.echo(f"Saved index to {indexfile}.")
>>>>>>> 85aded69


def main():
    sebsync(show_default=True)


if __name__ == "__main__":
    main()<|MERGE_RESOLUTION|>--- conflicted
+++ resolved
@@ -5,18 +5,13 @@
 import json
 import os
 import requests
-import time
 import xml.etree.ElementTree as ElementTree
 import zipfile
 
 from dataclasses import dataclass
 from datetime import datetime, timezone
 from pathlib import Path
-<<<<<<< HEAD
-from platformdirs import *
-=======
 from platformdirs import PlatformDirs
->>>>>>> 85aded69
 from requests.auth import HTTPBasicAuth
 from shutil import get_terminal_size
 from urllib.parse import urlparse
@@ -75,7 +70,6 @@
     title: str
     path: Path
     modified: datetime
-    hexdigest: str
 
 
 # map type selection to link title in OPDS catalog
@@ -155,52 +149,13 @@
         click.echo(f"Found {len(remote_ebooks)} remote ebooks.")
 
 
-<<<<<<< HEAD
-def get_local_ebooks(local_cache: dict) -> None:
-    """Retrieve metadata of Standard EPUBs in the specified directory and subdirectories."""
-    if options.type == "kindle":
-        # Retrieve the id, title, path, modified date, and hexdigest from our cache file
-=======
 def get_local_ebooks(index: dict) -> None:
     """Retrieve metadata of Standard EPUBs in the specified directory and subdirectories."""
     if options.type == "kindle":
->>>>>>> 85aded69
         for path in options.books.glob("**/*.azw3"):
             if not path.is_file():
                 continue
             try:
-<<<<<<< HEAD
-                if path.name in local_cache:
-                    local_ebook = LocalEbook(
-                        id=local_cache[path.name].get("id"),
-                        title=local_cache[path.name].get("title"),
-                        path=path,
-                        modified=fromisoformat(local_cache[path.name].get("modified")),
-                        hexdigest=local_cache[path.name].get("hexdigest"),
-                    )
-                    local_ebooks.append(local_ebook)
-                else:
-                    hexdigest = calculate_hash(path)
-                    for entry in set(local_cache):
-                        if local_cache[entry]["hexdigest"] == hexdigest:
-                            if options.verbose:
-                                click.echo(f"Re-indexing '{entry}' as '{path.name}'")
-                            if options.debug:
-                                click.echo(local_cache[entry])
-                            local_ebook = LocalEbook(
-                                id=local_cache[entry].get("id"),
-                                title=local_cache[entry].get("title"),
-                                path=path,
-                                modified=fromisoformat(local_cache[entry].get("modified")),
-                                hexdigest=local_cache[entry].get("hexdigest"),
-                            )
-                            local_ebooks.append(local_ebook)
-                            local_cache[path.name] = local_cache[entry]
-                            local_cache.pop(entry, None)
-            except Exception as e:
-                echo_status(path, Status.UNKNOWN)
-
-=======
                 hexdigest = calculate_hash(path)
                 if hexdigest in index:
                     local_ebook = LocalEbook(
@@ -212,7 +167,6 @@
                     local_ebooks.append(local_ebook)
             except Exception:
                 echo_status(path, Status.UNKNOWN)
->>>>>>> 85aded69
     else:
         for path in options.books.glob("**/*.epub"):
             if not path.is_file():
@@ -241,21 +195,15 @@
                             title=metadata.find(".//dc:title", ns).text,
                             path=path,
                             modified=fromisoformat(modified.text),
-<<<<<<< HEAD
-                            hexdigest=None,
-=======
->>>>>>> 85aded69
                         )
                         local_ebooks.append(local_ebook)
             except Exception:
                 echo_status(path, Status.UNKNOWN)
     if options.verbose:
         click.echo(f"Found {len(local_ebooks)} local ebooks.")
-    if options.debug:
-        click.echo(local_ebooks)
-
-
-def download_ebook(url: str, path: Path, status: str) -> dict:
+
+
+def download_ebook(url: str, path: Path, status: str) -> None:
     """Download the ebook at the specified URL into the specified path."""
     echo_status(path, status)
     if options.dry_run:
@@ -266,16 +214,6 @@
         for chunk in response.iter_content(chunk_size=1 * 1024 * 1024):
             file.write(chunk)
     download.replace(path)
-    return response.headers
-
-
-def calculate_hash(path: Path) -> str:
-    """Calculate a SHA-256 hash of a given file."""
-    with open(path, "rb") as file:
-        hexdigest = hashlib.file_digest(file, "sha256")
-    if options.debug:
-        click.echo(f"{path.name} -> {hexdigest.hexdigest()}")
-    return hexdigest.hexdigest()
 
 
 def calculate_hash(path: Path) -> str:
@@ -482,25 +420,6 @@
     # --quiet wins over --verbose
     options.verbose = options.verbose and not options.quiet
 
-<<<<<<< HEAD
-    local_cache = {}
-    if options.type == "kindle":
-        # Use a local cache for storing ebook metadata
-        cache_dir = user_cache_dir(appname="sebsync")
-        cachefile = Path(cache_dir, "sebsync_index")
-
-        if cachefile.exists() and cachefile.is_file():
-            if options.debug:
-                click.echo(f"Cache found at {cachefile}")
-            with open(cachefile, "r") as f:
-                local_cache = json.load(f)
-
-        if options.verbose:
-            click.echo(f"Found {len(local_cache)} books in the cache.")
-
-    get_remote_ebooks()
-    get_local_ebooks(local_cache)
-=======
     index = {}
     if options.type == "kindle":
         dirs = PlatformDirs(appname="sebsync")
@@ -515,7 +434,6 @@
 
     get_remote_ebooks()
     get_local_ebooks(index)
->>>>>>> 85aded69
 
     for remote_ebook in remote_ebooks.values():
         matching_local_ebooks = [b for b in local_ebooks if b.id == remote_ebook.id]
@@ -528,23 +446,16 @@
                         old_hexdigest = calculate_hash(local_ebook.path)
                         download_ebook(remote_ebook.href, local_ebook.path, Status.UPDATE)
                         if options.type == "kindle" and not options.dry_run:
-<<<<<<< HEAD
-                            local_cache[local_ebook.path.name] = {
-=======
                             new_hexdigest = calculate_hash(local_ebook.path)
                             index[new_hexdigest] = {
->>>>>>> 85aded69
                                 "id": remote_ebook.id,
                                 "title": remote_ebook.title,
                                 "modified": remote_ebook.updated,
                             }
-<<<<<<< HEAD
-=======
                             # When forcing an update, the old file and new download may have the same hexdigest;
                             # only remove the old entry from the index when hexdigests are different
                             if old_hexdigest != new_hexdigest:
                                 index.pop(old_hexdigest, None)
->>>>>>> 85aded69
                     elif options.verbose:
                         echo_status(local_ebook.path, Status.CURRENT)
                 else:
@@ -553,12 +464,7 @@
                             hexdigest = calculate_hash(local_ebook.path)
                             remove(local_ebook)
                             if options.type == "kindle" and not options.dry_run:
-<<<<<<< HEAD
-                                local_cache.pop(local_ebook.path.name, None)
-
-=======
                                 index.pop(hexdigest, None)
->>>>>>> 85aded69
                         else:
                             echo_status(local_ebook.path, Status.OUTDATED)
                     else:
@@ -568,38 +474,6 @@
         if download_new:
             path = options.downloads / ebook_filename(remote_ebook)
             download_ebook(remote_ebook.href, path, Status.NEW)
-<<<<<<< HEAD
-            if options.type == "kindle":
-                hexdigest = calculate_hash(path)
-                download_already_exists = False
-                for title in local_cache:
-                    # If the hexdigest of the downloaded file matches an existing entry,
-                    # then we've seen this book before
-                    if local_cache[title].get("hexdigest") == hexdigest:
-                        cache_entry_path = local_cache[title].get("path")
-
-                        # Check to see if the book we've seen before is still present
-                        if (
-                            cache_entry_path
-                            and cache_entry_path.exists()
-                            and cache_entry_path.is_file()
-                        ):
-                            click.echo(f"{path.name} is the same as existing file {title}!")
-                            download_already_exists = True
-                if not options.dry_run:
-                    # If the book we saw before is still present, remove it
-                    if download_already_exists:
-                        path.unlink()
-
-                    # Otherwise, add it to our local index
-                    else:
-                        local_cache[path.name] = {
-                            "id": remote_ebook.id,
-                            "title": remote_ebook.title,
-                            "modified": remote_ebook.updated,
-                            "hexdigest": hexdigest,
-                        }
-=======
             if options.type == "kindle" and not options.dry_run:
                 downloaded_hexdigest = calculate_hash(path)
                 index[downloaded_hexdigest] = {
@@ -607,7 +481,6 @@
                     "title": remote_ebook.title,
                     "modified": remote_ebook.updated,
                 }
->>>>>>> 85aded69
 
     for local_ebook in local_ebooks:
         if local_ebook.id not in remote_ebooks:
@@ -616,71 +489,13 @@
                     hexdigest = calculate_hash(local_ebook.path)
                     remove(local_ebook)
                     if options.type == "kindle" and not options.dry_run:
-<<<<<<< HEAD
-                        local_cache.pop(local_ebook.path.name, None)
-=======
                         index.pop(hexdigest, None)
->>>>>>> 85aded69
                 else:
                     echo_status(local_ebook.path, Status.OUTDATED)
             else:
                 echo_status(local_ebook.path, Status.EXTRA)
 
     if options.type == "kindle":
-<<<<<<< HEAD
-        # Remove titles from the cache if they don't exist locally;
-        # first create a list of all the local titles
-        local_titles = {}
-
-        if options.type == "kindle":
-            stored_files = options.books.glob("**/*.azw3")
-            downloaded_files = options.downloads.glob("**/*.azw3")
-        else:
-            stored_files = options.books.glob("**/*.epub")
-            downloaded_files = options.downloads.glob("**/*.epub")
-
-        for path in stored_files:
-            if not path.is_file():
-                continue
-            local_titles[path.name] = {"hexdigest": calculate_hash(path)}
-
-        for path in downloaded_files:
-            if not path.is_file():
-                continue
-            local_titles[path.name] = {"hexdigest": calculate_hash(path)}
-
-        # Check each of the titles in the local cache to see if they exist locally;
-        # if not, remove the title from the cache
-        if not options.dry_run:
-            for title in local_titles:
-                for cache_title in set(local_cache):
-                    if (
-                        local_cache[cache_title]["hexdigest"]
-                        == local_titles[title]["hexdigest"]
-                        and cache_title != title
-                    ):
-                        local_cache[title] = local_cache[cache_title]
-                        if options.verbose:
-                            click.echo(f"Added '{title}' to the local cache.")
-                        if options.debug:
-                            click.echo(local_cache[title])
-                        local_cache.pop(cache_title)
-                        if options.verbose:
-                            click.echo(f"Removed '{cache_title}' from local cache.")
-
-            for title in list(local_cache):
-                if title not in set(local_titles):
-                    local_cache.pop(title, None)
-                    if options.verbose:
-                        click.echo(f"Removed '{title}' from local cache.")
-
-        os.makedirs(cache_dir, exist_ok=True)
-        with open(cachefile, "w") as f:
-            # JSON can't serialize datetime objects, so they have to be converted to ISO formatted strings
-            json.dump(local_cache, f, default=toisoformat)
-            if options.debug:
-                click.echo(f"Saved cache to {cachefile}.")
-=======
         # Generate an inventory of local files from the library and downloads directories
         local_files = set()
         for path in options.books.glob("**/*.azw3"):
@@ -709,7 +524,6 @@
             json.dump(index, f, default=toisoformat)
             if options.debug:
                 click.echo(f"Saved index to {indexfile}.")
->>>>>>> 85aded69
 
 
 def main():
